{
  "name": "simple-markdown",
  "version": "0.0.2",
  "description": "Javascript markdown parsing, made simple",
  "main": "simple-markdown.js",
  "scripts": {
    "harness": "node ./node_modules/tuxharness/index.js",
    "start": "npm run harness",
    "test": "make test"
  },
  "repository": {
    "type": "git",
    "url": "https://github.com/Khan/simple-markdown.git"
  },
  "keywords": [
    "math",
    "md",
    "markdown"
  ],
  "author": "Khan Academy",
  "license": "MIT",
  "bugs": {
    "url": "https://github.com/Khan/simple-markdown/issues"
  },
  "homepage": "https://github.com/Khan/simple-markdown",
  "tuxharness": "./sample/harness.js",
  "devDependencies": {
    "mocha": "^1.21.5",
    "node-jsx": "git://github.com/spicyj/node-jsx#0.12.0-rc1",
<<<<<<< HEAD
    "react-tools": "0.12.0-rc1",
    "tuxharness": "1.x.x"
=======
    "react-tools": ">=0.13.0-rc2"
>>>>>>> 702d1917
  },
  "dependencies": {
    "react": ">=0.13.0-rc2",
    "underscore": "^1.4.4"
  }
}<|MERGE_RESOLUTION|>--- conflicted
+++ resolved
@@ -27,12 +27,8 @@
   "devDependencies": {
     "mocha": "^1.21.5",
     "node-jsx": "git://github.com/spicyj/node-jsx#0.12.0-rc1",
-<<<<<<< HEAD
-    "react-tools": "0.12.0-rc1",
+    "react-tools": ">=0.13.0-rc2",
     "tuxharness": "1.x.x"
-=======
-    "react-tools": ">=0.13.0-rc2"
->>>>>>> 702d1917
   },
   "dependencies": {
     "react": ">=0.13.0-rc2",
